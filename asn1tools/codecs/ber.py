--- conflicted
+++ resolved
@@ -214,33 +214,28 @@
 
     offset += 1
 
-<<<<<<< HEAD
     if length & 0x80:   # Faster than > 127
+        # Handle indefinite length
         if length == 128:
-            raise DecodeError('Expected definite length, but got indefinite.', offset-1)
-=======
-    # Handle indefinite length
-    if length == 128:
-        if enforce_definite:
-            raise DecodeError('Expected definite length, but got indefinite.', offset - 1)
-
-        return None, offset
->>>>>>> 430b717c
-
-    # Handle long length
-    if length > 127:
-        number_of_bytes = (length & 0x7f)
-        encoded_length = encoded[offset:number_of_bytes + offset]
-
-        # Verify all the length bytes exist
-        if len(encoded_length) != number_of_bytes:
-            raise OutOfByteDataError('Expected {} length byte(s) at offset {}, but got {}.'.format(
-                    number_of_bytes,
-                    offset,
-                    len(encoded_length)), offset)
-
-        length = int(binascii.hexlify(encoded_length), 16)
-        offset += number_of_bytes
+            if enforce_definite:
+                raise DecodeError('Expected definite length, but got indefinite.', offset - 1)
+
+            return None, offset
+
+        else:
+            # Handle long length
+            number_of_bytes = (length & 0x7f)
+            encoded_length = encoded[offset:number_of_bytes + offset]
+
+            # Verify all the length bytes exist
+            if len(encoded_length) != number_of_bytes:
+                raise OutOfByteDataError('Expected {} length byte(s) at offset {}, but got {}.'.format(
+                        number_of_bytes,
+                        offset,
+                        len(encoded_length)), offset)
+
+            length = int(binascii.hexlify(encoded_length), 16)
+            offset += number_of_bytes
 
     # Detect missing data
     data_length = len(encoded)
@@ -537,30 +532,18 @@
         offset += self.tag_len
 
         # Validate tag
-<<<<<<< HEAD
-        if data[start_offset:offset] != self.tag:
-=======
-        tag_data = data[offset:tag_end_offset]
+        tag_data = data[start_offset:offset]
         if tag_data != self.tag:
             # Check for missing data
             if len(tag_data) != self.tag_len:
                 raise OutOfByteDataError('Ran out of data when reading tag', offset)
->>>>>>> 430b717c
             # return TAG_MISMATCH Instead of raising DecodeTagError for better performance so that MembersType does
             # not have to catch exception for every missing optional type
             # CompiledType.decode_with_length() will detect TAG_MISMATCH returned value and raise appropriate exception
             return TAG_MISMATCH, start_offset
 
         # Decode length
-        if data[offset] == 0x80:
-            # Indefinite length field.
-            if not self.indefinite_allowed:
-                raise DecodeError('Expected definite length, but got indefinite.', offset)
-            offset += 1
-            length = None
-        else:
-            # Definite length field
-            length, offset = decode_length_definite(data, offset)
+        length, offset = decode_length(data, offset, enforce_definite=not self.indefinite_allowed)
 
         return self.decode_content(data, offset, length)
 
@@ -643,25 +626,12 @@
             # Tag mismatch. Return DECODE_FAILED instead of raising DecodeError for performance
             return TAG_MISMATCH, start_offset
 
+        length, offset = decode_length(data, offset)
+
         if is_primitive:
-            length, offset = decode_length(data, offset)
             end_offset = offset + length
-
             return self.decode_primitive_contents(data, offset, length), end_offset
         else:
-<<<<<<< HEAD
-            # Decode constructed field length
-            len_byte = data[offset]
-            if len_byte & 0x80:
-                # Indefinite length
-                length = None
-                offset += 1
-            else:
-                length, offset = decode_length_definite(data, offset)
-
-=======
-            length, offset = decode_length(data, offset, enforce_definite=False)
->>>>>>> 430b717c
             return self.decode_constructed_contents(data, offset, length)
 
     def decode_constructed_contents(self, data, offset, length):
@@ -771,12 +741,7 @@
 
     def decode_content(self, data, offset, length):
 
-<<<<<<< HEAD
         end_offset = None if length is None else offset + length
-=======
-        length, offset = decode_length(data, offset, enforce_definite=False)
-        end_offset = offset + length if length is not None else None
->>>>>>> 430b717c
 
         values = {}
 
@@ -889,11 +854,7 @@
 
         return encoded_elements
 
-<<<<<<< HEAD
     def decode_content(self, data, offset, length):
-=======
-        length, offset = decode_length(data, offset, enforce_definite=False)
->>>>>>> 430b717c
 
         decoded = []
         start_offset = offset
@@ -930,12 +891,7 @@
     def encode_content(self, data, values=None):
         return bytearray([0xff * data])
 
-<<<<<<< HEAD
     def decode_content(self, data, offset, length):
-=======
-    def _decode(self, data, offset):
-        length, contents_offset = decode_length(data, offset)
->>>>>>> 430b717c
 
         if length != 1:
             raise DecodeError(
@@ -957,10 +913,6 @@
 
     def decode_content(self, data, offset, length):
 
-<<<<<<< HEAD
-=======
-        length, offset = decode_length(data, offset)
->>>>>>> 430b717c
         end_offset = offset + length
 
         return int.from_bytes(data[offset:end_offset], byteorder='big', signed=True), end_offset
@@ -974,12 +926,7 @@
     def encode_content(self, data, values=None):
         return encode_real(data)
 
-<<<<<<< HEAD
     def decode_content(self, data, offset, length):
-=======
-    def _decode(self, data, offset):
-        length, offset = decode_length(data, offset)
->>>>>>> 430b717c
         end_offset = offset + length
         decoded = decode_real(data[offset:end_offset])
 
@@ -1087,10 +1034,6 @@
 
     def decode_content(self, data, offset, length):
 
-<<<<<<< HEAD
-=======
-        length, offset = decode_length(data, offset)
->>>>>>> 430b717c
         end_offset = offset + length
         decoded = decode_object_identifier(data, offset, end_offset)
 
@@ -1131,10 +1074,6 @@
 
     def decode_content(self, data, offset, length):
 
-<<<<<<< HEAD
-=======
-        length, offset = decode_length(data, offset)
->>>>>>> 430b717c
         end_offset = offset + length
         value = int.from_bytes(data[offset:end_offset], byteorder='big', signed=True)
 
@@ -1360,10 +1299,6 @@
 
     def decode_content(self, data, offset, length):
 
-<<<<<<< HEAD
-=======
-        length, offset = decode_length(data, offset)
->>>>>>> 430b717c
         end_offset = offset + length
         decoded = data[offset:end_offset].decode('ascii')
 
@@ -1382,10 +1317,6 @@
 
     def decode_content(self, data, offset, length):
 
-<<<<<<< HEAD
-=======
-        length, offset = decode_length(data, offset)
->>>>>>> 430b717c
         end_offset = offset + length
         decoded = data[offset:end_offset].decode('ascii')
 
@@ -1402,10 +1333,6 @@
 
     def decode_content(self, data, offset, length):
 
-<<<<<<< HEAD
-=======
-        length, offset = decode_length(data, offset)
->>>>>>> 430b717c
         end_offset = offset + length
         decoded = data[offset:end_offset].decode('ascii')
         decoded = datetime.date(*time.strptime(decoded, '%Y%m%d')[:3])
@@ -1425,10 +1352,6 @@
 
     def decode_content(self, data, offset, length):
 
-<<<<<<< HEAD
-=======
-        length, offset = decode_length(data, offset)
->>>>>>> 430b717c
         end_offset = offset + length
         decoded = data[offset:end_offset].decode('ascii')
         decoded = datetime.time(*time.strptime(decoded, '%H%M%S')[3:6])
@@ -1448,10 +1371,6 @@
 
     def decode_content(self, data, offset, length):
 
-<<<<<<< HEAD
-=======
-        length, offset = decode_length(data, offset)
->>>>>>> 430b717c
         end_offset = offset + length
         decoded = data[offset:end_offset].decode('ascii')
         decoded = datetime.datetime(*time.strptime(decoded, '%Y%m%d%H%M%S')[:6])
@@ -1554,26 +1473,16 @@
         self.inner.encode(data, encoded_inner)
         return encoded_inner
 
-<<<<<<< HEAD
     def decode_content(self, data, offset, length):
-=======
-        length, offset = decode_length(data, offset, enforce_definite=False)
->>>>>>> 430b717c
 
         values, end_offset = self.inner.decode(data, offset)
 
         check_decode_error(self.inner, values, data, offset)
 
-<<<<<<< HEAD
-        if length is None:  # Indefinite
-            if data[end_offset:end_offset + 2] != END_OF_CONTENTS_OCTETS:
-                raise DecodeError('Expected end-of-contents tag.', end_offset, location=self.name)
-=======
-        # Verify End of Contents tag exists
+        # Verify End of Contents tag exists for Indefinite field
         if length is None:
             if not detect_end_of_contents_tag(data, end_offset):
                 raise NoEndOfContentsTagError('Expected end-of-contents tag.', end_offset, location=self.name)
->>>>>>> 430b717c
             end_offset += 2
 
         return values, end_offset
